import numpy
import ctypes

<<<<<<< HEAD
from ..tools import lquant
from ..cy_core import aonorm
=======
try: 
  from numpy import moveaxis
except:
  from orbkit.tools import moveaxis
>>>>>>> ffe44388

# search and load libcint from $PATH
import os
libcint = None
for dirname in os.environ['PATH'].split(':'):
  if os.path.isfile(os.path.join(dirname, 'libcint.so')):
    libcint = ctypes.cdll.LoadLibrary(os.path.abspath(os.path.join(dirname, 'libcint.so')))
    break
if libcint is None:
  raise ImportError("libcint not found: please add to PATH environment variable")

# set return type
libcint.CINTgto_norm.restype = ctypes.c_double

############################
###  external interface  ###
############################

class AOIntegrals():
  '''Interface to calculate AO Integrals with libcint.
  https://github.com/sunqm/libcint
  '''
  def __init__(self, qc, cartesian=True):
    self.qc = qc
    self.cartesian = cartesian
    ienv = 0
    self.env = [0]*ienv
    self.atm = []
    self.bas = []

    # build atm
    self.env.extend(qc.geo_spec.flatten())
    for center in qc.geo_info:
      # tuple for each center: (charge, coords offset, 0, 0, 0, 0)
      self.atm.append((float(center[2]), ienv, 0, 0, 0, 0))
      ienv += 3

    # build bas
    for ii, ao in enumerate(qc.ao_spec):

      # TODO: column-wise coefficients for contractions of same exponents
      l = lquant[ao['type']]
      if l > 6:
        raise ValueError('maximum angular moment supported by libcint is l=6')
      exps, coeffs = ao['coeffs'].T

      # scale coefficients
      coeffs = rescale_coeffs_libcint(exps, coeffs, l)

      # add exponents and coefficients to env
      self.env.extend(exps.tolist())
      self.env.extend(coeffs)

      # tuple for each contraction:
      #  (center, l, #prim, #contr, kappa, prim offset, contr offset, 0)
      self.bas.append((ao['atom'], l, ao['pnum'], 1, 1, ienv, ienv+ao['pnum'], 0))
      ienv += 2*ao['pnum']

    # store as arrays
    self.env = numpy.array(self.env)
    self.atm = numpy.array(self.atm, dtype=numpy.int32)
    self.bas = numpy.array(self.bas, dtype=numpy.int32)

    # store ctypes
    self.c_env = self.env.ctypes.data_as(ctypes.c_void_p)
    self.c_atm = self.atm.ctypes.data_as(ctypes.c_void_p)
    self.c_bas = self.bas.ctypes.data_as(ctypes.c_void_p)

    # get some parameters
    self.natm = ctypes.c_int(self.atm.shape[0])
    self.nbas = ctypes.c_int(self.bas.shape[0])
    self.Norb = self.count()

  def overlap(self, asMO=True):
    '''Shortcut to calculate overlap integrals <i|j>.'''
    return self.int1e('ovlp', asMO)

  def kinetic(self, asMO=True):
    '''Shortcut to calculate kinetic energy integrals <i|-0.5*\nabla^2|j>.'''
    return self.int1e('kin', asMO)

  def Vne(self, asMO=True):
    '''Shortcut to calculate electron-nuclear repulsion integrals \sum_a <i|-Z_a/r|j>.'''
    return self.int1e('nuc', asMO)

  def Vee(self, asMO=True):
    '''Shortcut to calculate electron-electron repulsion integrals.'''
    return self.int2e('', asMO)

  def int1e(self, operator, asMO=True):
    '''Calculates all one-electron integrals <i|operator|j>.

      **Parameters:**

        operator : string
          Base name of function/integral in libcint.
        asMO : boolean
          if True, transform from AO to MO basis.

      **Returns:**

        Hermitian 2D array of integrals.
    '''
    #TODO: non-hermitian operators
    mat = numpy.zeros((self.Norb, self.Norb))

    ii = 0
    for i in range(self.nbas.value):
      jj = ii
      for j in range(i,self.nbas.value):
        res = self._libcint1e(operator, i, j)
        di, dj = res.shape
        mat[ii:ii+di,jj:jj+dj] = res
        mat[jj:jj+dj,ii:ii+di] = res.transpose()
        jj += dj
      ii += di

    if asMO:
      mat = ao2mo(mat, self.qc.mo_spec.coeffs)

    return mat

  def int2e(self, operator, asMO=True):
    '''Calculates all two-electron integrals <ij|operator|kl>.

      **Parameters:**

        operator : string
          Base name of function/integral in libcint.
        asMO : boolean
          if True, transform from AO to MO basis.

      **Returns:**

        4D array of integrals.
    '''

    mat = numpy.zeros((self.Norb, self.Norb, self.Norb, self.Norb))

    ii = 0
    for i in range(self.nbas.value):
      jj = ii
      for j in range(i,self.nbas.value):
        kk = 0
        for k in range(self.nbas.value):
          ll = kk
          for l in range(k,self.nbas.value):

            # get number of contractions for given shell
            di, dj, dk, dl = self._get_dims(i, j, k, l)

            # exchange of electronic coordinates
            if (i > k):
              ll += dl
              continue

            # calculate integrals
            res = self._libcint2e(operator, i, j, k, l)

            # store/replicate results
            mat[ii:ii+di,jj:jj+dj,kk:kk+dk,ll:ll+dl] = res

            mat[jj:jj+dj,ii:ii+di,kk:kk+dk,ll:ll+dl] = numpy.swapaxes(res, 0, 1)
            mat[ii:ii+di,jj:jj+dj,ll:ll+dl,kk:kk+dk] = numpy.swapaxes(res, 2, 3)
            mat[jj:jj+dj,ii:ii+di,ll:ll+dl,kk:kk+dk] = moveaxis(res, (0,1,2,3), (1,0,3,2))

            mat[kk:kk+dk,ll:ll+dl,ii:ii+di,jj:jj+dj] = moveaxis(res, (0,1,2,3), (2,3,0,1))
            mat[ll:ll+dl,kk:kk+dk,ii:ii+di,jj:jj+dj] = moveaxis(res, (0,1,2,3), (2,3,1,0))
            mat[kk:kk+dk,ll:ll+dl,jj:jj+dj,ii:ii+di] = moveaxis(res, (0,1,2,3), (3,2,0,1))
            mat[ll:ll+dl,kk:kk+dk,jj:jj+dj,ii:ii+di] = moveaxis(res, (0,1,2,3), (3,2,1,0))

            ll += dl
          kk += dk
        jj += dj
      ii += di


    if asMO:
      mat = ao2mo(mat, self.qc.mo_spec.coeffs)

    return mat

  ##############################
  ###  Interface to libcint  ###
  ##############################

  def count(self):
    '''Counts the number of contracted gaussians.'''
    if self.cartesian:
      fun = libcint.CINTcgto_cart
    else:
      fun = libcint.CINTcgto_spheric
    ncntr = 0
    for i in range(self.nbas.value):
      ncntr += fun(i, self.c_bas)
    return ncntr

  def count_primitives(self):
    '''Counts the number of primitive gaussians.'''
    if self.cartesian:
      fun = libcint.CINTcgto_cart
    else:
      fun = libcint.CINTcgto_spheric
    nprim = 0
    for i in range(self.nbas.value):
      nprim += self.bas[i,2]*self.bas[i,3]*fun(i, self.c_bas)
    return nprim
    return numpy.sum(self.bas[:,2]*self.bas[:,3])

  def _get_dims(self, *indices):
    '''Returns number of basis functions for shell indices'''
    if self.cartesian:
      fun = libcint.CINTcgto_cart
    else:
      fun = libcint.CINTcgto_spheric
    dims = []
    for ind in indices:
      dims.append( fun(ind, self.c_bas) )
    if len(indices) == 1:
      return dims[0]
    return dims

  def _norm_cart_shell(self, i):
    '''Calculates normalization factors for shell i to rescale cartesian integrals.'''

    di = self._get_dims(i)
    mat = (ctypes.c_double * di*di)()
    shls = (ctypes.c_int * 2)(i, i)

    # calculate self overlap
    libcint.cint1e_ovlp_cart.restype = ctypes.c_void_p
    libcint.cint1e_ovlp_cart(mat, shls, self.c_atm, self.natm, self.c_bas, self.nbas, self.c_env)
    S = numpy.array(mat).reshape(di, di)

    # take sqrt of diagonal elements
    S = numpy.sqrt(numpy.diag(S))

    return S

  def _libcint1e(self, operator, i, j):
    '''Calls libcint to evaluate 1-electron integrals over shells i and j.

    **Parameters:**

      operator : Name of function/integral in libcint.
      i, j : Shells for bra and ket vectors.

    **Returns:**

      2D array of integrals.

    '''

    # get libcint function
    if self.cartesian:
      ext = 'cart'
    else:
      ext = 'sph'

    foperator = 'cint1e_%s_%s' %(operator, ext)
    fun = getattr(libcint, foperator)

    # call libcint
    di, dj = self._get_dims(i, j)
    mat = (ctypes.c_double * di*dj)()
    shls = (ctypes.c_int * 2)(i, j)

    fun.restype = ctypes.c_void_p
    fun(mat, shls, self.c_atm, self.natm, self.c_bas, self.nbas, self.c_env)
    mat = numpy.array(mat).reshape(di, dj)

    # cartesian integrals need to be rescaled according to overlap matrix
    if self.cartesian:
      Ni = self._norm_cart_shell(i)
      Nj = self._norm_cart_shell(j)
      N = numpy.tensordot(Ni, Nj, 0)
      mat /= N

    return mat

  def _libcint2e(self, operator, i, j, k, l):
    '''Calls libcint to evaluate 2-electron integrals over shells i, j, k and l.

    **Parameters:**

      operator : Name of function/integral in libcint.
      i, j, k, l : Shells for bra and ket vectors.

    **Returns:**

      4D array of integrals.

    '''

    # get libcint function
    if self.cartesian:
      ext = 'cart'
    else:
      ext = 'sph'

    if operator:
      foperator = 'cint2e_%s_%s' %(operator, ext)
    else:
      foperator = 'cint2e_%s' %ext

    fun = getattr(libcint, foperator)
    opt = ctypes.POINTER(ctypes.c_void_p)()  # optimizer disabled

    # call libcint
    di, dj, dk, dl = self._get_dims(i, j, k, l)
    mat = (ctypes.c_double * di*dj*dk*dl)()
    shls = (ctypes.c_int * 4)(i, j, k, l)

    fun.restype = ctypes.c_void_p
    fun(mat, shls, self.c_atm, self.natm, self.c_bas, self.nbas, self.c_env, opt)
    mat = numpy.array(mat).reshape(dl, dk, dj, di)
    mat = numpy.moveaxis(mat, (0, 1, 2, 3), (3, 2, 1, 0))

    # cartesian integrals need to be rescaled according to overlap matrix
    if self.cartesian:
      Ni = self._norm_cart_shell(i)
      Nj = self._norm_cart_shell(j)
      Nk = self._norm_cart_shell(k)
      Nl = self._norm_cart_shell(l)
      N = numpy.tensordot(numpy.tensordot(Ni, Nj, 0), numpy.tensordot(Nk, Nl, 0), 0)
      mat /= N

    return mat

#######################################################
###  rescaling and transformations of coefficients  ###
#######################################################

def ao2mo(mat, coeffs):
  '''Transforms array of one- or two-electron integrals from AO to MO basis.'''
  if len(mat.shape) == 2:
    # 1-electron integrals
    return numpy.dot(coeffs, numpy.dot(mat, coeffs.transpose()))
  elif len(mat.shape) == 4:
    # 2-electron integrals
    coeffs = coeffs.transpose()
    D = numpy.tensordot(coeffs, coeffs, 0)
    mat = numpy.tensordot(mat, D, ((1,3), (0,2)))
    mat = numpy.tensordot(D, mat, ((0,2), (0,1)))
    return numpy.swapaxes(mat, 1, 2)
  raise ValueError("'mat' musst be of size 2 or 4.")

def rescale_coeffs_libcint(exps, coeffs, l):
  return [ c*libcint.CINTgto_norm(l, ctypes.c_double(e)) for e, c in zip(exps, coeffs) ]<|MERGE_RESOLUTION|>--- conflicted
+++ resolved
@@ -1,15 +1,13 @@
 import numpy
 import ctypes
 
-<<<<<<< HEAD
 from ..tools import lquant
 from ..cy_core import aonorm
-=======
-try: 
+
+try:
   from numpy import moveaxis
 except:
   from orbkit.tools import moveaxis
->>>>>>> ffe44388
 
 # search and load libcint from $PATH
 import os
@@ -326,7 +324,7 @@
     fun.restype = ctypes.c_void_p
     fun(mat, shls, self.c_atm, self.natm, self.c_bas, self.nbas, self.c_env, opt)
     mat = numpy.array(mat).reshape(dl, dk, dj, di)
-    mat = numpy.moveaxis(mat, (0, 1, 2, 3), (3, 2, 1, 0))
+    mat = moveaxis(mat, (0, 1, 2, 3), (3, 2, 1, 0))
 
     # cartesian integrals need to be rescaled according to overlap matrix
     if self.cartesian:
